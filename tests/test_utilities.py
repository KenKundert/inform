# encoding: utf8

from inform import (
<<<<<<< HEAD
    Color, columns, conjoin, did_you_mean, parse_range, format_range, comment, 
    cull, display, done, error, Error, fatal, fmt, full_stop, indent, Inform, 
    is_collection, is_iterable, is_mapping, is_str, join, get_prog_name, 
    get_informer, narrate, os_error, output, plural, render, terminate, warn, 
    ddd, ppp, sss, vvv, ProgressBar,
=======
    Color, Info, columns, conjoin, did_you_mean, comment, cull, display, done,
    error, Error, fatal, fmt, full_stop, indent, Inform, is_collection,
    is_iterable, is_mapping, is_str, join, get_prog_name, get_informer, narrate,
    os_error, output, plural, render, terminate, warn, ddd, ppp, sss, vvv,
    ProgressBar,
>>>>>>> 4ecf14d2
)
from textwrap import dedent
import sys
import pytest
from hypothesis import given
from hypothesis.strategies import iterables, integers

# Before Python3.5 the dictionaries were ordered randomly, which confuses the
# test. This is a crude fix, just sort the output, that way we will likely catch
# most unexpected changes.  This is not needed for 3.6 and beyond.
if sys.version_info < (3, 6):
    def X(arg):
        return '\n'.join(sorted(arg.split('\n')))
else:
    def X(arg):
        return arg

def test_debug(capsys):
    Inform(colorscheme=None, prog_name=False)
    a, b, c = 'abc'
    ddd(a, b, c)
    captured = capsys.readouterr()
    assert captured[0] == dedent("""
        DEBUG: test_utilities.py, 29, test_utilities.test_debug():
            'a'
            'b'
            'c'
    """).lstrip()

    ddd(a=a, b=b, c=c)
    captured = capsys.readouterr()
    assert captured[0] == dedent("""
        DEBUG: test_utilities.py, 38, test_utilities.test_debug():
            a = 'a'
            b = 'b'
            c = 'c'
    """).lstrip()

    ppp(a, b, c)
    captured = capsys.readouterr()
    assert captured[0] == dedent("""
        DEBUG: test_utilities.py, 47, test_utilities.test_debug(): a b c
    """).lstrip()

    vvv(a, b, c)
    captured = capsys.readouterr()
    assert captured[0] == dedent("""
        DEBUG: test_utilities.py, 53, test_utilities.test_debug():
            a = 'a'
            b = 'b'
            c = 'c'
    """).lstrip()

    sss()
    captured = capsys.readouterr()
    assert captured[0].split('\n')[0] == "DEBUG: test_utilities.py, 62, test_utilities.test_debug():"

def test_indent():
    text=dedent('''
        Lorem ipsum dolor sit amet, consectetur adipiscing elit, sed do eiusmod
        tempor incididunt ut labore et dolore magna aliqua. Ut enim ad minim veniam,
        quis nostrud exercitation ullamco laboris nisi ut aliquip ex ea commodo
        consequat. Duis aute irure dolor in reprehenderit in voluptate velit esse
        cillum dolore eu fugiat nulla pariatur. Excepteur sint occaecat cupidatat
        non proident, sunt in culpa qui officia deserunt mollit anim id est laborum.
    ''').strip()

    assert '<\n' + indent(text) + '\n>' == dedent('''\
    <
        Lorem ipsum dolor sit amet, consectetur adipiscing elit, sed do eiusmod
        tempor incididunt ut labore et dolore magna aliqua. Ut enim ad minim veniam,
        quis nostrud exercitation ullamco laboris nisi ut aliquip ex ea commodo
        consequat. Duis aute irure dolor in reprehenderit in voluptate velit esse
        cillum dolore eu fugiat nulla pariatur. Excepteur sint occaecat cupidatat
        non proident, sunt in culpa qui officia deserunt mollit anim id est laborum.
    >''')

    assert '<\n' + indent(text, leader='  ') + '\n>' == dedent('''\
    <
      Lorem ipsum dolor sit amet, consectetur adipiscing elit, sed do eiusmod
      tempor incididunt ut labore et dolore magna aliqua. Ut enim ad minim veniam,
      quis nostrud exercitation ullamco laboris nisi ut aliquip ex ea commodo
      consequat. Duis aute irure dolor in reprehenderit in voluptate velit esse
      cillum dolore eu fugiat nulla pariatur. Excepteur sint occaecat cupidatat
      non proident, sunt in culpa qui officia deserunt mollit anim id est laborum.
    >''')

    assert '<\n' + indent(text, first=-1) + '\n>' == dedent('''\
    <
    Lorem ipsum dolor sit amet, consectetur adipiscing elit, sed do eiusmod
        tempor incididunt ut labore et dolore magna aliqua. Ut enim ad minim veniam,
        quis nostrud exercitation ullamco laboris nisi ut aliquip ex ea commodo
        consequat. Duis aute irure dolor in reprehenderit in voluptate velit esse
        cillum dolore eu fugiat nulla pariatur. Excepteur sint occaecat cupidatat
        non proident, sunt in culpa qui officia deserunt mollit anim id est laborum.
    >''')

    assert '<\n' + indent(text, first=1, stops=0) + '\n>' == dedent('''\
    <
        Lorem ipsum dolor sit amet, consectetur adipiscing elit, sed do eiusmod
    tempor incididunt ut labore et dolore magna aliqua. Ut enim ad minim veniam,
    quis nostrud exercitation ullamco laboris nisi ut aliquip ex ea commodo
    consequat. Duis aute irure dolor in reprehenderit in voluptate velit esse
    cillum dolore eu fugiat nulla pariatur. Excepteur sint occaecat cupidatat
    non proident, sunt in culpa qui officia deserunt mollit anim id est laborum.
    >''')

def test_conjoin():
    items = ['a', 'b', 'c']

    assert conjoin(items) == 'a, b and c'
    assert conjoin(items, conj=', or ') == 'a, b, or c'
    assert conjoin(items, conj=' or ', sep='; ') == 'a; b or c'

    items = [.14, 6.78, 9]
    assert conjoin(items, fmt='${:0.2f}', conj=None) == '$0.14, $6.78, $9.00'

    assert conjoin([], ' or ') == ''
    assert conjoin(['a'], ' or ') == 'a'

    assert conjoin(['a', 'b'], ' or ') == 'a or b'

    assert conjoin(['a', 'b', 'c']) == 'a, b and c'

    assert conjoin([10.1, 32.5, 16.9], fmt='${:0.2f}') == '$10.10, $32.50 and $16.90'

    if sys.version_info >= (3, 6):
        characters = dict(
            bob = 'bob@btca.com',
            ted = 'ted@btca.com',
            carol = 'carol@btca.com',
            alice = 'alice@btca.com',
        )
        assert conjoin(characters.items(), fmt='{0[0]} : <{0[1]}>', conj='\n', sep='\n') == dedent('''
            bob : <bob@btca.com>
            ted : <ted@btca.com>
            carol : <carol@btca.com>
            alice : <alice@btca.com>
        ''').strip()

    characters = [
        dict(name='bob', email='bob@btca.com'),
        dict(name='ted', email='ted@btca.com'),
        dict(name='carol', email='carol@btca.com'),
        dict(name='alice', email='alice@btca.com'),
    ]
    assert conjoin(characters, fmt="{0[name]} : <{0[email]}>", conj=' and\n', sep=',\n') == dedent('''
        bob : <bob@btca.com>,
        ted : <ted@btca.com>,
        carol : <carol@btca.com> and
        alice : <alice@btca.com>
    ''').strip()

    characters = [
        Info(name='bob', email='bob@btca.com'),
        Info(name='ted', email='ted@btca.com'),
        Info(name='carol', email='carol@btca.com'),
        Info(name='alice', email='alice@btca.com'),
    ]
    assert conjoin(characters, fmt='{0.name} : <{0.email}>', conj='; &\n', sep=';\n', end='.') == dedent('''
        bob : <bob@btca.com>;
        ted : <ted@btca.com>;
        carol : <carol@btca.com>; &
        alice : <alice@btca.com>.
    ''').strip()

    assert conjoin(characters, fmt=lambda a: a.render('{name} : <{email}>'), conj='\n', sep='\n') == dedent('''
        bob : <bob@btca.com>
        ted : <ted@btca.com>
        carol : <carol@btca.com>
        alice : <alice@btca.com>
    ''').strip()

def test_did_you_mean():
    assert did_you_mean('abc', ['bcd']) == 'bcd'
    assert did_you_mean('abc', ['cde']) == 'cde'
    assert did_you_mean('abc', ['bcd', 'cde']) == 'bcd'
    assert did_you_mean('abc', ['cde', 'bcd']) == 'bcd'

@pytest.mark.parametrize(
    'given, expected', [
            ('',        set()),
            (',',       set()),  # Extra commas are ok; they're not ambiguous.

            ('1',       {1}),
            ('1,1',     {1}),
            ('1-1',     {1}),

            ('1,2',     {1,2}),
            ('2,1',     {1,2}),
            ('1-2',     {1,2}),
            ('2-1',     {1,2}),

            ('1,3',     {1,3}),
            ('1,3,5',   {1,3,5}),
            ('1,3,5,6', {1,3,5,6}),
            ('1,3,5,7', {1,3,5,7}),
            ('1,3,5-7', {1,3,5,6,7}),

            ('1-3',     {1,2,3}),
            ('1-3,5',   {1,2,3,5}),
            ('1-3,5,6', {1,2,3,5,6}),
            ('1-3,5,7', {1,2,3,5,7}),
            ('1-3,5-7', {1,2,3,5,6,7}),
])
def test_parse_range_123(given, expected):
    assert parse_range(given) == expected

@pytest.mark.parametrize(
    'given, expected', [
            ('',        set()),
            (',',       set()),  # Extra commas are ok; they're not ambiguous.

            ('A',       {'A'}),
            ('A,A',     {'A'}),
            ('A-A',     {'A'}),

            ('A,B',     {'A','B'}),
            ('B,A',     {'A','B'}),
            ('A-B',     {'A','B'}),
            ('B-A',     {'A','B'}),

            ('A,C',     {'A','C'}),
            ('A,C,E',   {'A','C','E'}),
            ('A,C,E,F', {'A','C','E','F'}),
            ('A,C,E,G', {'A','C','E','G'}),
            ('A,C,E-G', {'A','C','E','F','G'}),

            ('A-C',     {'A','B','C'}),
            ('A-C,E',   {'A','B','C','E'}),
            ('A-C,E,F', {'A','B','C','E','F'}),
            ('A-C,E,G', {'A','B','C','E','G'}),
            ('A-C,E-G', {'A','B','C','E','F','G'}),
])
def test_parse_range_abc(given, expected):
    abc_range = lambda a, b: [chr(x) for x in range(ord(a), ord(b) + 1)]
    assert parse_range(given, cast=str, range=abc_range) == expected

@pytest.mark.parametrize(
    'given', [
        '-',
        '-1', # negative numbers can't be distinguished from malformed ranges.
        '1-1-1', 
        '?',
])
def test_parse_range_err(given):
    with pytest.raises(ValueError):
        parse_range(given)

@pytest.mark.parametrize(
    'given, expected', [
        ([],               ''),

        ([1],              '1'),
        ([1,1],            '1'),

        ([1,2],            '1,2'),
        ([2,1],            '1,2'),

        ([1,3],            '1,3'),
        ([3,1],            '1,3'),
        ([1,2,3],          '1-3'),
        ([3,1,2],          '1-3'),
        ([2,3,1],          '1-3'),

        ([1,3,5],          '1,3,5'),
        ([1,3,5,6],        '1,3,5,6'),
        ([1,3,5,6,7],      '1,3,5-7'),
        ([1,3,5,7],        '1,3,5,7'),

        ([1,2,3,5],        '1-3,5'),
        ([1,2,3,5,6],      '1-3,5,6'),
        ([1,2,3,5,6,7],    '1-3,5-7'),
        ([1,2,3,5,7],      '1-3,5,7'),

        ((1,),             '1'),
        ({1},              '1'),
        ({1:2},            '1'),
])
def test_format_range_123(given, expected):
    format_range(given) == expected

@pytest.mark.parametrize(
    'given, expected', [
        ([],            ''),

        ('A',           'A'),
        ('AA',          'A'),

        ('AB',          'A,B'),
        ('BA',          'A,B'),

        ('AC',          'A,C'),
        ('CA',          'A,C'),
        ('ABC',         'A-C'),
        ('CAB',         'A-C'),
        ('BCA',         'A-C'),

        ('ACE',         'A,C,E'),
        ('ACEF',        'A,C,E,F'),
        ('ACEFG',       'A,C,E-G'),
        ('ACEG',        'A,C,E,G'),

        ('ABCE',        'A-C,E'),
        ('ABCEF',       'A-C,E,F'),
        ('ABCEFG',      'A-C,E-G'),
        ('ABCEG',       'A-C,E,G'),

        (['A'],         'A'),
        (('A',),        'A'),
        ({'A'},         'A'),
        ({'A':'B'},     'A'),
])
def test_format_range_abc(given, expected):
    abc_diff = lambda a, b: ord(b) - ord(a)
    format_range(given, diff=abc_diff) == expected

@given(iterables(integers(min_value=0)))
def test_format_and_parse_range(x):
    assert parse_range(format_range(x)) == set(x._values)

def test_cull():
    assert cull([0, 1, 2]) == [1, 2]
    assert cull([False, 1, 2]) == [1, 2]
    assert cull([None, 1, 2]) == [1, 2]
    assert cull([[], 1, 2]) == [1, 2]
    assert cull([(), 1, 2]) == [1, 2]
    assert cull([{}, 1, 2]) == [1, 2]
    assert cull([set(), 1, 2]) == [1, 2]
    assert cull([0, 1, 2], remove=None) == [0, 1, 2]
    assert cull([False, 1, 2], remove=None) == [False, 1, 2]
    assert cull([None, 1, 2], remove=None) == [1, 2]
    assert cull([None, 1, 2], remove=False) == [None, 1, 2]
    assert cull([False, 1, 2], remove=False) == [1, 2]
    assert cull([False, 1, 2], remove=lambda x: x==2) == [False, 1]
    assert cull([None, 0, 1, 2]) == [1, 2]
    assert cull([None, 0, 1, 2], remove=None) == [0, 1, 2]
    assert cull([None, 0, 1, 2], remove=0) == [None, 1, 2]
    assert cull([None, 0, 1, 2], remove=(1, 2)) == [None, 0]
    assert cull({1:0, 2:1, 0:2}) == {2:1, 0:2}
    assert set(cull({1:0, 2:1, 0:2}.keys(), remove=1)) == set([0, 2])
    assert set(cull({1:0, 2:1, 0:2}.values())) == set([1, 2])

def test_fmt():
    a = 'a'
    b = 'b'
    c = 'c'
    assert fmt('{a}, {b}, {c}') == 'a, b, c'
    assert fmt('{0}, {1}, {2}', a, b, c) == 'a, b, c'
    assert fmt('{a}, {b}, {c}', a=a, b=b, c=c) == 'a, b, c'

    def func1():
        def func2():
            def func3():
                lvl = 3
                assert fmt('func3 -> {lvl}', _level=1) == 'func3 -> 3'
            lvl = 2
            assert fmt('func2 -> {lvl}', _level=1) == 'func2 -> 2'
            func3()
        lvl = 1
        assert fmt('func1 -> {lvl}', _level=1) == 'func1 -> 1'
        func2()
    lvl = 0
    assert fmt('func0 -> {lvl}', _level=1) == 'func0 -> 0'
    func1()

def test_render():
    x=5
    y=6
    a="this is a test"
    b="this is another test"
    c=dedent('''
        Lorem ipsum dolor sit amet, consectetur adipiscing elit, sed do eiusmod
        tempor incididunt ut labore et dolore magna aliqua. Ut enim ad minim veniam,
        quis nostrud exercitation ullamco laboris nisi ut aliquip ex ea commodo
        consequat. Duis aute irure dolor in reprehenderit in voluptate velit esse
        cillum dolore eu fugiat nulla pariatur. Excepteur sint occaecat cupidatat
        non proident, sunt in culpa qui officia deserunt mollit anim id est laborum.
    ''')
    d={'x':x, 'y':y}
    e=(1,2,3)
    f={1,2,3}
    F={1,None,3}
    g=[1,2,3]
    h={
        'a': a,
        'b': b,
        'c': c,
        'd': d,
        'e': e,
        'f': f,
        'g': g,
    }
    i={
        'a': a,
        'b': b,
        'c': c,
        'd': d,
        'e': e,
        'f': f,
        'g': g,
        'h': h,
    }

    assert render(x) == '5'
    assert render(y) == '6'
    assert render(a) == "'this is a test'"
    assert render(b) == "'this is another test'"
    assert render(c) == dedent('''\
    """
        Lorem ipsum dolor sit amet, consectetur adipiscing elit, sed do eiusmod
        tempor incididunt ut labore et dolore magna aliqua. Ut enim ad minim veniam,
        quis nostrud exercitation ullamco laboris nisi ut aliquip ex ea commodo
        consequat. Duis aute irure dolor in reprehenderit in voluptate velit esse
        cillum dolore eu fugiat nulla pariatur. Excepteur sint occaecat cupidatat
        non proident, sunt in culpa qui officia deserunt mollit anim id est laborum.
    """''')
    assert X(render(d)) == X("{'x': 5, 'y': 6}")
    assert render(e) == "(1, 2, 3)"
    assert render(f) == "{1, 2, 3}"
    assert sorted(render(F)) == sorted("{1, None, 3}")
    assert render(g) == "[1, 2, 3]"
    assert X(render(h)) == X(dedent('''\
    {
        'a': 'this is a test',
        'b': 'this is another test',
        'c': """
            Lorem ipsum dolor sit amet, consectetur adipiscing elit, sed do eiusmod
            tempor incididunt ut labore et dolore magna aliqua. Ut enim ad minim veniam,
            quis nostrud exercitation ullamco laboris nisi ut aliquip ex ea commodo
            consequat. Duis aute irure dolor in reprehenderit in voluptate velit esse
            cillum dolore eu fugiat nulla pariatur. Excepteur sint occaecat cupidatat
            non proident, sunt in culpa qui officia deserunt mollit anim id est laborum.
        """,
        'd': {'x': 5, 'y': 6},
        'e': (1, 2, 3),
        'f': {1, 2, 3},
        'g': [1, 2, 3],
    }'''))
    assert X(render(i)) == X(dedent('''\
    {
        'a': 'this is a test',
        'b': 'this is another test',
        'c': """
            Lorem ipsum dolor sit amet, consectetur adipiscing elit, sed do eiusmod
            tempor incididunt ut labore et dolore magna aliqua. Ut enim ad minim veniam,
            quis nostrud exercitation ullamco laboris nisi ut aliquip ex ea commodo
            consequat. Duis aute irure dolor in reprehenderit in voluptate velit esse
            cillum dolore eu fugiat nulla pariatur. Excepteur sint occaecat cupidatat
            non proident, sunt in culpa qui officia deserunt mollit anim id est laborum.
        """,
        'd': {'x': 5, 'y': 6},
        'e': (1, 2, 3),
        'f': {1, 2, 3},
        'g': [1, 2, 3],
        'h': {
            'a': 'this is a test',
            'b': 'this is another test',
            'c': """
                Lorem ipsum dolor sit amet, consectetur adipiscing elit, sed do eiusmod
                tempor incididunt ut labore et dolore magna aliqua. Ut enim ad minim veniam,
                quis nostrud exercitation ullamco laboris nisi ut aliquip ex ea commodo
                consequat. Duis aute irure dolor in reprehenderit in voluptate velit esse
                cillum dolore eu fugiat nulla pariatur. Excepteur sint occaecat cupidatat
                non proident, sunt in culpa qui officia deserunt mollit anim id est laborum.
            """,
            'd': {'x': 5, 'y': 6},
            'e': (1, 2, 3),
            'f': {1, 2, 3},
            'g': [1, 2, 3],
        },
    }'''))
    n={
        'c': 'y',
        'e': 'x',
        'a': 'z',
    }
    assert render(n, sort=True) == "{'a': 'z', 'c': 'y', 'e': 'x'}"
    n={
        'c': 'y',
        'e': 'x',
        None: 'z',
    }
    if sys.version_info >= (3, 6):
        assert render(n, sort=True) == "{'c': 'y', 'e': 'x', None: 'z'}"

    # These tests check the ability to use render in a class __repr__.
    class AAA:
        def __init__(self, *args, **kwargs):
            self.args = args
            self.kwargs = kwargs

        def __repr__(self):
            if self.kwargs.get('fault'):
                raise NotImplementedError
            return render(dict(args=self.args, kwargs=self.kwargs))

    aaa = AAA('aaa', thisis='aaa')
    bbb = AAA('bbb', thisis='bbb', child=aaa)
    ccc = AAA('ccc', thisis='ccc', child=bbb)
    ddd = AAA('ddd', thisis='ddd', fault=True)
    eee = AAA('eee', thisis='eee', child=ddd)
    fff = AAA('fff', thisis='fff', child=eee)

    bbb_expected_sorted = dedent('''
    {
        'args': ('bbb'),
        'kwargs': {
            'child': {
                'args': ('aaa'),
                'kwargs': {'thisis': 'aaa'},
            },
            'thisis': 'bbb',
        },
    }
    ''').strip()
    assert render(bbb, sort=True) == bbb_expected_sorted

    ccc_expected_unsorted = dedent('''
    {
        'args': ('ccc'),
        'kwargs': {
            'thisis': 'ccc',
            'child': {
                'args': ('bbb'),
                'kwargs': {
                    'thisis': 'bbb',
                    'child': {
                        'args': ('aaa'),
                        'kwargs': {'thisis': 'aaa'},
                    },
                },
            },
        },
    }
    ''').strip()
    if sys.version_info >= (3, 6):
        assert render(ccc) == ccc_expected_unsorted

    ccc_expected_sorted = dedent('''
    {
        'args': ('ccc'),
        'kwargs': {
            'child': {
                'args': ('bbb'),
                'kwargs': {
                    'child': {
                        'args': ('aaa'),
                        'kwargs': {'thisis': 'aaa'},
                    },
                    'thisis': 'bbb',
                },
            },
            'thisis': 'ccc',
        },
    }
    ''').strip()
    assert render(ccc, sort=True) == ccc_expected_sorted

    try:
        render(fff, sort=True)
    except NotImplementedError:
        pass

    if sys.version_info >= (3, 6):
        assert render(ccc) == ccc_expected_unsorted

    assert render(ccc, sort=True) == ccc_expected_sorted


    # test ability to render inform-aware classes
    if sys.version_info >= (3, 6):
        class Chimera:
            def __init__(self, *args, **kwargs):
                self.args = args
                self.kwargs = kwargs
            def _inform_get_args(self):
                return self.args
            def _inform_get_kwargs(self):
                return self.kwargs

        lycia = Chimera('Lycia', front='lion', middle='goat', tail='snake')
        assert render(lycia) == dedent('''
            Chimera(
                'Lycia',
                front='lion',
                middle='goat',
                tail='snake',
            )
        ''').strip()


def test_plural():
    assert '{:cart/s}'.format(plural(0)) == 'carts'
    assert '{:cart/s}'.format(plural(1)) == 'cart'
    assert '{:cart/s}'.format(plural(2)) == 'carts'
    assert '{:cart}'.format(plural(0)) == 'carts'
    assert '{:cart}'.format(plural(1)) == 'cart'
    assert '{:cart}'.format(plural(2)) == 'carts'
    assert '{:# cart/s}'.format(plural(0)) == '0 carts'
    assert '{:# cart/s}'.format(plural(1)) == '1 cart'
    assert '{:# cart/s}'.format(plural(2)) == '2 carts'
    assert '{:# cart}'.format(plural(0)) == '0 carts'
    assert '{:# cart}'.format(plural(1)) == '1 cart'
    assert '{:# cart}'.format(plural(2)) == '2 carts'
    assert '{:/baby/babies}'.format(plural(0)) == 'babies'
    assert '{:bab/y/ies}'.format(plural(0)) == 'babies'
    assert '{:/baby/babies}'.format(plural(1)) == 'baby'
    assert '{:bab/y/ies}'.format(plural(1)) == 'baby'
    assert '{:/baby/babies}'.format(plural(2)) == 'babies'
    assert '{:bab/y/ies}'.format(plural(2)) == 'babies'
    assert '{:# /baby/babies}'.format(plural(0)) == '0 babies'
    assert '{:# bab/y/ies}'.format(plural(0)) == '0 babies'
    assert '{:# /baby/babies}'.format(plural(1)) == '1 baby'
    assert '{:# bab/y/ies}'.format(plural(1)) == '1 baby'
    assert '{:# /baby/babies}'.format(plural(2)) == '2 babies'
    assert '{:# bab/y/ies}'.format(plural(2)) == '2 babies'
    assert '{:# boy/s}'.format(plural(''.split())) == '0 boys'
    assert '{:# boy/s}'.format(plural('carl'.split())) == '1 boy'
    assert '{:# boy/s}'.format(plural('carl george'.split())) == '2 boys'
    assert '{:# boy/s}'.format(plural(range(0))) == '0 boys'
    assert '{:# boy/s}'.format(plural(range(1))) == '1 boy'
    assert '{:# boy/s}'.format(plural(range(2))) == '2 boys'

    assert '{:!cart/s}'.format(plural(0)) == 'cart'
    assert '{:!cart/s}'.format(plural(1)) == 'carts'
    assert '{:!cart/s}'.format(plural(2)) == 'cart'
    assert '{:!cart}'.format(plural(0)) == 'cart'
    assert '{:!cart}'.format(plural(1)) == 'carts'
    assert '{:!cart}'.format(plural(2)) == 'cart'
    assert '{:!# cart/s}'.format(plural(0)) == '0 cart'
    assert '{:!# cart/s}'.format(plural(1)) == '1 carts'
    assert '{:!# cart/s}'.format(plural(2)) == '2 cart'
    assert '{:!# cart}'.format(plural(0)) == '0 cart'
    assert '{:!# cart}'.format(plural(1)) == '1 carts'
    assert '{:!# cart}'.format(plural(2)) == '2 cart'
    assert '{:!/baby/babies}'.format(plural(0)) == 'baby'
    assert '{:!bab/y/ies}'.format(plural(0)) == 'baby'
    assert '{:!/baby/babies}'.format(plural(1)) == 'babies'
    assert '{:!bab/y/ies}'.format(plural(1)) == 'babies'
    assert '{:!/baby/babies}'.format(plural(2)) == 'baby'
    assert '{:!bab/y/ies}'.format(plural(2)) == 'baby'
    assert '{:!# /baby/babies}'.format(plural(0)) == '0 baby'
    assert '{:!# bab/y/ies}'.format(plural(0)) == '0 baby'
    assert '{:!# /baby/babies}'.format(plural(1)) == '1 babies'
    assert '{:!# bab/y/ies}'.format(plural(1)) == '1 babies'
    assert '{:!# /baby/babies}'.format(plural(2)) == '2 baby'
    assert '{:!# bab/y/ies}'.format(plural(2)) == '2 baby'
    assert '{:!# boy/s}'.format(plural(''.split())) == '0 boy'
    assert '{:!# boy/s}'.format(plural('carl'.split())) == '1 boys'
    assert '{:!# boy/s}'.format(plural('carl george'.split())) == '2 boy'
    assert '{:!# boy/s}'.format(plural(range(0))) == '0 boy'
    assert '{:!# boy/s}'.format(plural(range(1))) == '1 boys'
    assert '{:!# boy/s}'.format(plural(range(2))) == '2 boy'
    assert '{:~@ cart|s}'.format(plural(0, invert='~', num='@', slash='|')) == '0 cart'
    assert '{:~@ cart|s}'.format(plural(1, invert='~', num='@', slash='|')) == '1 carts'
    assert '{:~@ cart|s}'.format(plural(2, invert='~', num='@', slash='|')) == '2 cart'
    assert plural(2, invert='~', num='@', slash='|').format('~@ cart|s') == '2 cart'

def test_full_stop():
    assert full_stop('hey now') == 'hey now.'
    assert full_stop('hey now.') == 'hey now.'
    assert full_stop('hey now?') == 'hey now?'
    assert full_stop('hey now!') == 'hey now!'
    assert full_stop('') == ''
    cases = '1, 2, 3, 5 7, 11 13 17.'.split()
    assert ' '.join(full_stop(c, end=',', allow=',.') for c in cases) == '1, 2, 3, 5, 7, 11, 13, 17.'

def test_os_error():
    try:
        open('/')
        assert False
    except (OSError, IOError) as err:
        assert os_error(err) == '/: is a directory.'

def test_is_str():
    assert is_str(0) == False
    assert is_str('') == True

def test_is_iterable():
    assert is_iterable(0) == False
    assert is_iterable('') == True
    assert is_iterable([]) == True
    assert is_iterable(()) == True
    assert is_iterable({}) == True

def test_is_collection():
    assert is_collection(0) == False
    assert is_collection('') == False
    assert is_collection([]) == True
    assert is_collection(()) == True
    assert is_collection({}) == True

def test_is_mapping():
    assert is_mapping(0) == False
    assert is_mapping('') == False
    assert is_mapping([]) == False
    assert is_mapping(()) == False
    assert is_mapping({}) == True

def test_color():
    assert Color('black', 'dark')('black') == '\x1b[0;30mblack\x1b[0m'
    assert Color('red', 'dark')('red') == '\x1b[0;31mred\x1b[0m'
    assert Color('green', 'dark')('green') == '\x1b[0;32mgreen\x1b[0m'
    assert Color('yellow', 'dark')('yellow') == '\x1b[0;33myellow\x1b[0m'
    assert Color('blue', 'dark')('blue') == '\x1b[0;34mblue\x1b[0m'
    assert Color('magenta', 'dark')('magenta') == '\x1b[0;35mmagenta\x1b[0m'
    assert Color('cyan', 'dark')('cyan') == '\x1b[0;36mcyan\x1b[0m'
    assert Color('white', 'dark')('white') == '\x1b[0;37mwhite\x1b[0m'

    assert Color('black', 'light')('black') == '\x1b[1;30mblack\x1b[0m'
    assert Color('red', 'light')('red') == '\x1b[1;31mred\x1b[0m'
    assert Color('green', 'light')('green') == '\x1b[1;32mgreen\x1b[0m'
    assert Color('yellow', 'light')('yellow') == '\x1b[1;33myellow\x1b[0m'
    assert Color('blue', 'light')('blue') == '\x1b[1;34mblue\x1b[0m'
    assert Color('magenta', 'light')('magenta') == '\x1b[1;35mmagenta\x1b[0m'
    assert Color('cyan', 'light')('cyan') == '\x1b[1;36mcyan\x1b[0m'
    assert Color('white', 'light')('white') == '\x1b[1;37mwhite\x1b[0m'

    assert Color('black')('black', scheme='dark') == '\x1b[0;30mblack\x1b[0m'
    assert Color('red')('red', scheme='dark') == '\x1b[0;31mred\x1b[0m'
    assert Color('green')('green', scheme='dark') == '\x1b[0;32mgreen\x1b[0m'
    assert Color('yellow')('yellow', scheme='dark') == '\x1b[0;33myellow\x1b[0m'
    assert Color('blue')('blue', scheme='dark') == '\x1b[0;34mblue\x1b[0m'
    assert Color('magenta')('magenta', scheme='dark') == '\x1b[0;35mmagenta\x1b[0m'
    assert Color('cyan')('cyan', scheme='dark') == '\x1b[0;36mcyan\x1b[0m'
    assert Color('white')('white', scheme='dark') == '\x1b[0;37mwhite\x1b[0m'

    assert Color('black')('black', scheme='light') == '\x1b[1;30mblack\x1b[0m'
    assert Color('red')('red', scheme='light') == '\x1b[1;31mred\x1b[0m'
    assert Color('green')('green', scheme='light') == '\x1b[1;32mgreen\x1b[0m'
    assert Color('yellow')('yellow', scheme='light') == '\x1b[1;33myellow\x1b[0m'
    assert Color('blue')('blue', scheme='light') == '\x1b[1;34mblue\x1b[0m'
    assert Color('magenta')('magenta', scheme='light') == '\x1b[1;35mmagenta\x1b[0m'
    assert Color('cyan')('cyan', scheme='light') == '\x1b[1;36mcyan\x1b[0m'
    assert Color('white')('white', scheme='light') == '\x1b[1;37mwhite\x1b[0m'

    assert Color('black', scheme=None)('black') == 'black'
    assert Color('black')('black', scheme=None) == 'black'

    Inform(colorscheme=None)
    assert Color('black')('black') == 'black'
    Inform(colorscheme='dark')
    assert Color('black')('black') == '\x1b[0;30mblack\x1b[0m'
    Inform(colorscheme='light')
    assert Color('black')('black') == '\x1b[1;30mblack\x1b[0m'
    assert Color.strip_colors(Color('red')('red')) == 'red'

def test_join():
    assert join('a', 'b', 'c') == 'a b c'
    assert join('a', 'b', 'c', sep='-') == 'a-b-c'
    assert join('a', 'b', 'c', x='x', y='y', template='{}, x={x}') == 'a, x=x'
    assert join('Lorem\nipsum\ndolor', wrap=100) == 'Lorem ipsum dolor'
    c=dedent('''
        Lorem ipsum dolor sit amet, consectetur adipiscing elit, sed do
        eiusmod tempor incididunt ut labore et dolore magna aliqua. Ut enim ad
        minim veniam, quis nostrud exercitation ullamco laboris nisi ut
        aliquip ex ea commodo consequat. Duis aute irure dolor in
        reprehenderit in voluptate velit esse cillum dolore eu fugiat nulla
        pariatur. Excepteur sint occaecat cupidatat non proident, sunt in
        culpa qui officia deserunt mollit anim id est laborum.
    ''').strip()
    d=dedent('''
        Lorem ipsum dolor sit amet, consectetur adipiscing elit, sed do eiusmod tempor incididunt ut labore
        et dolore magna aliqua. Ut enim ad minim veniam, quis nostrud exercitation ullamco laboris nisi ut
        aliquip ex ea commodo consequat. Duis aute irure dolor in reprehenderit in voluptate velit esse
        cillum dolore eu fugiat nulla pariatur. Excepteur sint occaecat cupidatat non proident, sunt in
        culpa qui officia deserunt mollit anim id est laborum.
    ''').strip()
    assert join(c, wrap=100) == d
    assert join(d, wrap=True) == c
    disappointments = [
        dict(key='abby', name='Abby Normal', desc='team captain'),
        dict(key='dizzy', name='Dizzy Functional'),
        dict(key='trump'),
    ]
    assert join(
        key='abby', name='Abby Normal', desc='team captain',
        template=('{key}: {name} -- {desc}', '{key}: {name}')
    ) == 'abby: Abby Normal -- team captain'

    assert join(
        key='dizzy', name='Dizzy Functional',
        template=('{key}: {name} -- {desc}', '{key}: {name}')
    ) == 'dizzy: Dizzy Functional'

    with pytest.raises(KeyError) as exception:
        assert join(
            key='trump',
            template=('{key}: {name} -- {desc}', '{key}: {name}')
        )
    assert str(exception.value) == "'no template match.'"

def test_columns():
    phonetic = sorted('''
        Alfa Echo India Mike Quebec Uniform Yankee Bravo Foxtrot Juliett
        November Romeo Victor Zulu Charlie Golf Kilo Oscar Sierra Whiskey Delta
        Hotel Lima Papa Tango X-ray
    '''.split())
    expected = indent(dedent('''
        Alfa      Echo      India     Mike      Quebec    Uniform   Yankee
        Bravo     Foxtrot   Juliett   November  Romeo     Victor    Zulu
        Charlie   Golf      Kilo      Oscar     Sierra    Whiskey
        Delta     Hotel     Lima      Papa      Tango     X-ray
    ''').strip())
    assert columns(phonetic) == expected

def test_stream_policy(capsys):
    with Inform(stream_policy='termination', prog_name=False):
        warn('hey now!')
        captured = capsys.readouterr()
        assert captured[0] == 'warning: hey now!\n'
        assert captured[1] == ''
        error('hey now!')
        captured = capsys.readouterr()
        assert captured[0] == 'error: hey now!\n'
        assert captured[1] == ''

    with Inform(stream_policy='header', prog_name=False):
        warn('hey now!')
        captured = capsys.readouterr()
        assert captured[0] == ''
        assert captured[1] == 'warning: hey now!\n'
        error('hey now!')
        captured = capsys.readouterr()
        assert captured[0] == ''
        assert captured[1] == 'error: hey now!\n'

    def policy(i, so, se):
        return se if i.severity == 'error' else so

    with Inform(stream_policy=policy, prog_name=False):
        warn('hey now!')
        captured = capsys.readouterr()
        assert captured[0] == 'warning: hey now!\n'
        assert captured[1] == ''
        error('hey now!')
        captured = capsys.readouterr()
        assert captured[0] == ''
        assert captured[1] == 'error: hey now!\n'

    with Inform(prog_name=False) as informer:
        informer.set_stream_policy('header')
        warn('hey now!')
        captured = capsys.readouterr()
        assert captured[0] == ''
        assert captured[1] == 'warning: hey now!\n'
        error('hey now!')
        captured = capsys.readouterr()
        assert captured[0] == ''
        assert captured[1] == 'error: hey now!\n'

def test_exits(capsys):
    status = {}
    def callback():
        status['called'] = True

    with Inform(prog_name=False, termination_callback=callback) as inform:
        status = {}
        with pytest.raises(SystemExit) as exception:
            done()
        assert exception.value.args == (0,)
        assert status.get('called') == True
        captured = capsys.readouterr()
        assert captured[0] == ''
        assert captured[1] == ''

        status = {}
        with pytest.raises(SystemExit) as exception:
            terminate()
        assert exception.value.args == (0,)
        assert status.get('called') == True
        captured = capsys.readouterr()
        assert captured[0] == ''
        assert captured[1] == ''

        status = {}
        with pytest.raises(SystemExit) as exception:
            error('hey now!')
            terminate()
        assert exception.value.args == (1,)
        assert status.get('called') == True
        captured = capsys.readouterr()
        assert captured[0] == 'error: hey now!\n'
        assert captured[1] == ''

        status = {}
        with pytest.raises(SystemExit) as exception:
            terminate('hey now!')
        assert exception.value.args == (1,)
        assert status.get('called') == True
        captured = capsys.readouterr()
        assert captured[0] == ''
        assert captured[1] == 'hey now!\n'

        status = {}
        with pytest.raises(SystemExit) as exception:
            terminate(3)
        assert exception.value.args == (3,)
        assert status.get('called') == True
        captured = capsys.readouterr()
        assert captured[0] == ''
        assert captured[1] == ''

        status = {}
        with pytest.raises(SystemExit) as exception:
            fatal('hey now!')
        assert exception.value.args == (1,)
        assert status.get('called') == True
        captured = capsys.readouterr()
        assert captured[0] == ''
        assert captured[1] == 'error: hey now!\n'

        status = {}
        with pytest.raises(SystemExit) as exception:
            try:
                raise Error('hey', when='now!')
            except Error as e:
                e.terminate()
        assert exception.value.args == (1,)
        assert status.get('called') == True
        captured = capsys.readouterr()
        assert captured[0] == ''
        assert captured[1] == 'error: hey\n'

        status = {}
        with pytest.raises(SystemExit) as exception:
            try:
                raise Error('hey', when='now!')
            except Error as e:
                e.terminate(template='{} {when}')
        assert exception.value.args == (1,)
        assert status.get('called') == True
        captured = capsys.readouterr()
        assert captured[0] == ''
        assert captured[1] == 'error: hey now!\n'

        inform.error_status = 2
        inform.errors_accrued(reset=True)
        status = {}
        with pytest.raises(SystemExit) as exception:
            done()
        assert exception.value.args == (0,)
        assert status.get('called') == True
        captured = capsys.readouterr()
        assert captured[0] == ''
        assert captured[1] == ''

        status = {}
        with pytest.raises(SystemExit) as exception:
            terminate()
        assert exception.value.args == (0,)
        assert status.get('called') == True
        captured = capsys.readouterr()
        assert captured[0] == ''
        assert captured[1] == ''

        status = {}
        with pytest.raises(SystemExit) as exception:
            error('hey now!')
            terminate()
        assert exception.value.args == (2,)
        assert status.get('called') == True
        captured = capsys.readouterr()
        assert captured[0] == 'error: hey now!\n'
        assert captured[1] == ''

        status = {}
        with pytest.raises(SystemExit) as exception:
            terminate('hey now!')
        assert exception.value.args == (2,)
        assert status.get('called') == True
        captured = capsys.readouterr()
        assert captured[0] == ''
        assert captured[1] == 'hey now!\n'

        status = {}
        with pytest.raises(SystemExit) as exception:
            terminate(3)
        assert exception.value.args == (3,)
        assert status.get('called') == True
        captured = capsys.readouterr()
        assert captured[0] == ''
        assert captured[1] == ''

        status = {}
        with pytest.raises(SystemExit) as exception:
            fatal('hey now!')
        assert exception.value.args == (2,)
        assert status.get('called') == True
        captured = capsys.readouterr()
        assert captured[0] == ''
        assert captured[1] == 'error: hey now!\n'

        status = {}
        with pytest.raises(SystemExit) as exception:
            try:
                raise Error('hey', when='now!')
            except Error as e:
                e.terminate()
        assert exception.value.args == (2,)
        assert status.get('called') == True
        captured = capsys.readouterr()
        assert captured[0] == ''
        assert captured[1] == 'error: hey\n'

        status = {}
        with pytest.raises(SystemExit) as exception:
            try:
                raise Error('hey', when='now!')
            except Error as e:
                e.terminate(template='{} {when}')
        assert exception.value.args == (2,)
        assert status.get('called') == True
        captured = capsys.readouterr()
        assert captured[0] == ''
        assert captured[1] == 'error: hey now!\n'


def test_error(capsys):
    with Inform(prog_name=False):
        try:
            raise Error('hey', when='now!')
        except Error as e:
            assert e.render() == 'hey'
            assert e.render(template='{} {when}') == 'hey now!'
            assert e.when == 'now!'
            assert e.args == ('hey',)
            assert e.kwargs == dict(when='now!')

            e.report()
            captured = capsys.readouterr()
            assert captured[0] == 'error: hey\n'
            assert captured[1] == ''

            e.report(template='{} {when}')
            captured = capsys.readouterr()
            assert captured[0] == 'error: hey now!\n'
            assert captured[1] == ''

            with pytest.raises(SystemExit) as exception:
                e.terminate()
            assert exception.value.args == (1,)
            captured = capsys.readouterr()
            assert captured[0] == ''
            assert captured[1] == 'error: hey\n'

            with pytest.raises(SystemExit) as exception:
                e.terminate(template='{} {when}')
            assert exception.value.args == (1,)
            captured = capsys.readouterr()
            assert captured[0] == ''
            assert captured[1] == 'error: hey now!\n'

            with pytest.raises(AttributeError) as exception:
                e.__xxx

def test_prog_name(capsys):
    prev_informer = get_informer()
    with Inform(prog_name='curly') as informer:
        assert informer.get_prog_name() == 'curly'
        assert informer.prog_name == 'curly'
        assert get_prog_name() == 'curly'
        assert get_informer() == informer
    assert get_informer() == prev_informer

    with Inform(argv=['curly']) as informer:
        assert informer.get_prog_name() == 'curly'
        assert informer.prog_name == 'curly'
        assert get_prog_name() == 'curly'
        assert get_informer() == informer
    assert get_informer() == prev_informer

def test_informer_attributes(capsys):
    with Inform(prog_name='curly', pizza=True) as informer:
        with pytest.raises(AttributeError) as exception:
            informer.__xxx
        assert informer.yep == None
        assert informer.prog_name == 'curly'
        assert informer.pizza == True

def test_logging(capsys):
    if sys.version[0] == '2':
        # io assumes unicode, which python2 does not provide by default
        # so use StringIO instead
        from StringIO import StringIO
        # Add support for with statement by monkeypatching
        StringIO.__enter__ = lambda self: self
        StringIO.__exit__ = lambda self, exc_type, exc_val, exc_tb: self.close()
    else:
        from io import StringIO

    with StringIO() as stdout, \
         StringIO() as stderr, \
         StringIO() as logfile, \
         Inform(stdout=stdout, stderr=stderr, logfile=logfile, prog_name='dog', version='3v14') as msg:
            display('running test')

            assert msg.errors_accrued() == 0
            assert str(stdout.getvalue()) == 'running test\n'
            assert str(stderr.getvalue()) == ''
            logfile_text = logfile.getvalue()
            logfile_text_sum = str(logfile_text[:10]), str(logfile_text[-13:])
            assert logfile_text_sum == ('dog: versi', 'running test\n')
            assert '3v14' in logfile_text

            msg.set_logfile(False)
            error('oh no!')
            assert msg.errors_accrued() == 1
            assert str(stdout.getvalue()) == 'running test\ndog error: oh no!\n'
            assert str(stderr.getvalue()) == ''
            with pytest.raises(ValueError) as exception:
                logfile.getvalue()
            assert full_stop(exception.value) == 'I/O operation on closed file.'

def test_muting(capsys):
    with Inform(prog_name=False, narrate=False, verbose=False, quiet=False, mute=False):
        narrate('hello')
        captured = capsys.readouterr()
        assert captured[0] == ''
        comment('hello')
        captured = capsys.readouterr()
        assert captured[0] == ''
        display('hello')
        captured = capsys.readouterr()
        assert captured[0] == 'hello\n'
        output('hello')
        captured = capsys.readouterr()
        assert captured[0] == 'hello\n'
        error('hello')
        captured = capsys.readouterr()
        assert captured[0] == 'error: hello\n'

    with Inform(prog_name=False, narrate=False, verbose=False, quiet=False, mute=True):
        narrate('hello')
        captured = capsys.readouterr()
        assert captured[0] == ''
        comment('hello')
        captured = capsys.readouterr()
        assert captured[0] == ''
        display('hello')
        captured = capsys.readouterr()
        assert captured[0] == ''
        output('hello')
        captured = capsys.readouterr()
        assert captured[0] == ''
        error('hello')
        captured = capsys.readouterr()
        assert captured[0] == ''

    with Inform(prog_name=False, narrate=False, verbose=False, quiet=False, mute=False) as informer:
        informer.suppress_output(True)
        narrate('hello')
        captured = capsys.readouterr()
        assert captured[0] == ''
        comment('hello')
        captured = capsys.readouterr()
        assert captured[0] == ''
        display('hello')
        captured = capsys.readouterr()
        assert captured[0] == ''
        output('hello')
        captured = capsys.readouterr()
        assert captured[0] == ''
        error('hello')
        captured = capsys.readouterr()
        assert captured[0] == ''

    with Inform(prog_name=False, narrate=False, verbose=False, quiet=False, mute=True) as informer:
        informer.suppress_output(False)
        narrate('hello')
        captured = capsys.readouterr()
        assert captured[0] == ''
        comment('hello')
        captured = capsys.readouterr()
        assert captured[0] == ''
        display('hello')
        captured = capsys.readouterr()
        assert captured[0] == 'hello\n'
        output('hello')
        captured = capsys.readouterr()
        assert captured[0] == 'hello\n'
        error('hello')
        captured = capsys.readouterr()
        assert captured[0] == 'error: hello\n'

    with Inform(prog_name=False, narrate=False, verbose=False, quiet=True):
        narrate('hello')
        captured = capsys.readouterr()
        assert captured[0] == ''
        comment('hello')
        captured = capsys.readouterr()
        assert captured[0] == ''
        display('hello')
        captured = capsys.readouterr()
        assert captured[0] == ''
        output('hello')
        captured = capsys.readouterr()
        assert captured[0] == 'hello\n'
        error('hello')
        captured = capsys.readouterr()
        assert captured[0] == 'error: hello\n'


    with Inform(prog_name=False, narrate=True):
        narrate('hello')
        captured = capsys.readouterr()
        assert captured[0] == 'hello\n'
        comment('hello')
        captured = capsys.readouterr()
        assert captured[0] == ''
        display('hello')
        captured = capsys.readouterr()
        assert captured[0] == 'hello\n'
        output('hello')
        captured = capsys.readouterr()
        assert captured[0] == 'hello\n'
        error('hello')
        captured = capsys.readouterr()
        assert captured[0] == 'error: hello\n'

def test_rattle(capsys):
    # ProgressBar: real abscissa
    with Inform(prog_name=False, narrate=False, verbose=False, quiet=False, mute=False):
        stop = 1e-6
        step = 1e-9
        display('before')
        with ProgressBar(stop) as progress:
            value = 0
            while value <= stop:
                progress.draw(value)
                value += step
        display('after')
        captured = capsys.readouterr()
        assert captured[0] == dedent("""
            before
            ......9......8......7......6......5......4......3......2......1......0
            after
        """).lstrip()

def test_company(capsys):
    # ProgressBar: real abscissa, reversed
    with Inform(prog_name=False, narrate=False, verbose=False, quiet=False, mute=False):
        stop = -1e-6
        step = -1e-9
        display('before')
        with ProgressBar(stop) as progress:
            value = 0
            while value >= stop:
                progress.draw(value)
                value += step
        display('after')
        captured = capsys.readouterr()
        assert captured[0] == dedent("""
            before
            ......9......8......7......6......5......4......3......2......1......0
            after
        """).lstrip()

def test_filling(capsys):
    # ProgressBar: real abscissa, interrupted
    with Inform(prog_name=False, narrate=False, verbose=False, quiet=False, mute=False):
        stop = 1e-6
        step = 1e-9
        display('before')
        with ProgressBar(stop, prefix='Progress: ', width=60) as progress:
            value = 0
            while value <= stop/2:
                progress.draw(value)
                value += step
            display('Hey now!')
            progress.draw(value)
            while value <= stop:
                progress.draw(value)
                value += step
        display('after')
        captured = capsys.readouterr()
        assert captured[0] == dedent("""
            before
            Progress: .....9.....8.....7.....6.....
            Hey now!
            Progress: .....9.....8.....7.....6.....5.....4.....3.....2.....1.....0
            after
        """).lstrip()

def test_being(capsys):
    # ProgressBar: real abscissa, interrupted by error
    with Inform(prog_name=False, narrate=False, verbose=False, quiet=False, mute=False):
        stop = 1e-6
        step = 1e-9
        display('before')
        try:
            with ProgressBar(stop) as progress:
                value = 0
                while value <= stop/2:
                    progress.draw(value)
                    value += step
                raise Error('Hey now!')
        except Error as e:
            e.report()
        display('after')
        captured = capsys.readouterr()
        assert captured[0] == dedent("""
            before
            ......9......8......7......6......
            error: Hey now!
            after
        """).lstrip()

def test_deadbeat(capsys):
    # ProgressBar: log abscissa
    with Inform(prog_name=False, narrate=False, verbose=False, quiet=False, mute=False):
        stop = 1e-6
        start = 100e-9
        step = 1e-9
        display('before')
        with ProgressBar(stop, start=start, log=True) as progress:
            value = start
            while value <= stop:
                progress.draw(value)
                value += step
        display('after')
        captured = capsys.readouterr()
        assert captured[0] == dedent("""
            before
            ......9......8......7......6......5......4......3......2......1......0
            after
        """).lstrip()

def test_lipstick(capsys):
    # ProgressBar: log abscissa, interrupted
    with Inform(prog_name=False, narrate=False, verbose=False, quiet=False, mute=False):
        stop = 1e-6
        start = 100e-9
        step = 1e-9
        display('before')
        with ProgressBar(stop, start=start, log=True) as progress:
            value = start
            while value <= stop/2:
                progress.draw(value)
                value += step
            progress.escape()
        display('after')
        captured = capsys.readouterr()
        assert captured[0] == dedent("""
            before
            ......9......8......7......6......5......4......
            after
        """).lstrip()

def test_stomp(capsys):
    # ProgressBar: log abscissa, reversed
    with Inform(prog_name=False, narrate=False, verbose=False, quiet=False, mute=False):
        stop = 100e-9
        start = 1e-6
        step = -1e-9
        display('before')
        with ProgressBar(stop=stop, start=start, log=True) as progress:
            value = start
            while value >= stop:
                progress.draw(value)
                value += step
        display('after')
        captured = capsys.readouterr()
        assert captured[0] == dedent("""
            before
            ......9......8......7......6......5......4......3......2......1......0
            after
        """).lstrip()

def test_sherbet(capsys):
    # ProgressBar: iterator
    with Inform(prog_name=False, narrate=False, verbose=False, quiet=False, mute=False):
        display('before')
        for i in ProgressBar(range(50)):
            if i % 10 == 0:
                display('hello', i)
        display('after')
        captured = capsys.readouterr()
        assert captured[0] == dedent("""
            before
            hello 0
            ......9.....
            hello 10
            ......9......8......7......
            hello 20
            ......9......8......7......6......5......
            hello 30
            ......9......8......7......6......5......4......3......
            hello 40
            ......9......8......7......6......5......4......3......2......1......0
            after
        """).lstrip()

def test_sherbet(capsys):
    # ProgressBar: integer
    with Inform(prog_name=False, narrate=False, verbose=False, quiet=False, mute=False):
        display('before')
        for i in ProgressBar(50):
            if i % 10 == 0:
                display('hello', i)
        display('after')
        captured = capsys.readouterr()
        assert captured[0] == dedent("""
            before
            hello 0
            ......9......8
            hello 10
            ......9......8......7......6
            hello 20
            ......9......8......7......6......5......4
            hello 30
            ......9......8......7......6......5......4......3......2
            hello 40
            ......9......8......7......6......5......4......3......2......1......
            hello 50
            ......9......8......7......6......5......4......3......2......1......0
            after
        """).lstrip()

def test_prompter(capsys):
    # ProgressBar: empty iterator
    with Inform(prog_name=False, narrate=False, verbose=False, quiet=False, mute=False):
        display('before')
        for i in ProgressBar(range(0)):
            pass
        display('after')
        captured = capsys.readouterr()
        assert captured[0] == dedent("""
            before
            after
        """).lstrip()

def test_paramedic(capsys):
    # ProgressBar: empty context manager
    with Inform(prog_name=False, narrate=False, verbose=False, quiet=False, mute=False):
        display('before')
        stop = 1e-6
        step = 1e-9
        value = 0
        with ProgressBar(stop, prefix='Progress: ') as progress:
            while value <= stop:
                # progress.draw(value)
                value += step
        display('after')
        captured = capsys.readouterr()
        assert captured[0] == dedent("""
            before
            after
        """).lstrip()

def test_aerosol(capsys):
    # ProgressBar: empty context manager
    with Inform(prog_name=False, narrate=False, verbose=False, quiet=False, mute=False):
        display('before')
        for vs in ProgressBar([], prefix='nil: |', width=60):
            pass
        display('mid 1')
        for vs in ProgressBar([1], prefix='one: |', width=60):
            pass
        display('mid 2')
        for vs in ProgressBar([1,2], prefix='two: |', width=60):
            pass
        display('after')
        captured = capsys.readouterr()
        assert captured[0] == dedent("""
            before
            mid 1
            one: |.....9.....8.....7.....6.....5.....4.....3.....2.....1.....0
            mid 2
            two: |.....9.....8.....7.....6.....5.....4.....3.....2.....1.....0
            after
        """).lstrip()

def test_employ(capsys):
    # ProgressBar: multiple escapes
    with Inform(prog_name=False, narrate=False, verbose=False, quiet=False, mute=False):
        stop = 10
        step = 1
        display('before')
        with ProgressBar(stop) as progress:
            value = 0
            while value <= stop:
                progress.draw(value)
                value += step
                if value > stop/2:
                    progress.escape()
        display('after')
        captured = capsys.readouterr()
        assert captured[0] == dedent("""
            before
            ......9......8......7......6......5
            after
        """).lstrip()

def test_orwell():
    # Info:
    from inform import Info

    class Orwell(Info):
        pass

    george = Orwell(peace='war', truth='lies')

    if sys.version_info >= (3,6):
        # argument sort order is unpredictable on earlier versions of python
        assert render(george) == "Orwell(peace='war', truth='lies')"
        assert repr(george) == "Orwell(peace='war', truth='lies')"
        assert str(george) == "Orwell(peace='war', truth='lies')"
    assert george.peace == 'war'
    assert george.truth == 'lies'
    assert george.happiness is None
    assert george.render(template='peace={peace}, truth={truth}') == 'peace=war, truth=lies'

def test_oblong():
    from inform import render_bar

    assert render_bar(-0.1, 25) == ''

    if sys.version_info < (3,):
        assert render_bar(1.1, 25) == '#########################'
        assert render_bar(0.11, 25) == '##='
        assert render_bar(0.66, 25) == '################-'
    else:
        assert render_bar(1.1, 25) == '█████████████████████████'
        assert render_bar(0.11, 25) == '██▊'
        assert render_bar(0.66, 25) == '████████████████▌'


if __name__ == '__main__':
    # As a debugging aid allow the tests to be run on their own, outside pytest.
    # This makes it easier to see and interpret and textual output.

    defined = dict(globals())
    for k, v in defined.items():
        if callable(v) and k.startswith('test_'):
            print()
            print('Calling:', k)
            print((len(k)+9)*'=')
            v()<|MERGE_RESOLUTION|>--- conflicted
+++ resolved
@@ -1,19 +1,11 @@
 # encoding: utf8
 
 from inform import (
-<<<<<<< HEAD
-    Color, columns, conjoin, did_you_mean, parse_range, format_range, comment, 
-    cull, display, done, error, Error, fatal, fmt, full_stop, indent, Inform, 
-    is_collection, is_iterable, is_mapping, is_str, join, get_prog_name, 
-    get_informer, narrate, os_error, output, plural, render, terminate, warn, 
-    ddd, ppp, sss, vvv, ProgressBar,
-=======
     Color, Info, columns, conjoin, did_you_mean, comment, cull, display, done,
     error, Error, fatal, fmt, full_stop, indent, Inform, is_collection,
     is_iterable, is_mapping, is_str, join, get_prog_name, get_informer, narrate,
     os_error, output, plural, render, terminate, warn, ddd, ppp, sss, vvv,
-    ProgressBar,
->>>>>>> 4ecf14d2
+    ProgressBar, parse_range, format_range
 )
 from textwrap import dedent
 import sys
